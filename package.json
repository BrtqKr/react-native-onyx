--- conflicted
+++ resolved
@@ -80,16 +80,10 @@
   "peerDependencies": {
     "idb-keyval": "^6.2.1",
     "react": ">=18.1.0",
-<<<<<<< HEAD
     "react-dom": ">=18.1.0",
-    "react-native-device-info": "^10.3.0",
-    "react-native-performance": "^4.0.0",
-    "react-native-quick-sqlite": "^8.0.0-beta.2"
-=======
     "react-native-performance": "^5.1.0",
     "react-native-quick-sqlite": "^8.0.0-beta.2",
     "react-native-device-info": "^10.3.0"
->>>>>>> 90ce42cb
   },
   "peerDependenciesMeta": {
     "idb-keyval": {
