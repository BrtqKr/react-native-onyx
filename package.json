{
  "name": "react-native-onyx",
  "version": "2.0.28",
  "author": "Expensify, Inc.",
  "homepage": "https://expensify.com",
  "description": "State management for React Native",
  "license": "MIT",
  "private": false,
  "keywords": [
    "React Native",
    "React",
    "Persistent storage",
    "Pub/Sub"
  ],
  "repository": {
    "type": "git",
    "url": "https://github.com/Expensify/react-native-onyx.git"
  },
  "bugs": {
    "url": "https://github.com/Expensify/react-native-onyx/issues"
  },
  "files": [
    "dist/**/*",
    "API.md",
    "README.md",
    "LICENSE.md"
  ],
  "main": "dist/index.js",
  "types": "dist/index.d.ts",
  "scripts": {
    "lint": "eslint .",
    "typecheck": "tsc --noEmit",
    "test": "jest",
    "build": "tsc -p tsconfig.build.json && cp ./lib/*.d.ts ./dist",
    "build:watch": "nodemon --watch lib --ext js,json,ts,tsx --exec \"npm run build && npm pack\"",
    "prebuild:docs": "npm run build",
    "build:docs": "ts-node buildDocs.ts",
    "lint-tests": "eslint tests/**",
    "prettier": "prettier --write ."
  },
  "dependencies": {
    "ascii-table": "0.0.9",
    "fast-equals": "^4.0.3",
    "underscore": "^1.13.6"
  },
  "devDependencies": {
    "@actions/core": "^1.10.1",
    "@lwc/eslint-plugin-lwc": "^1.7.2",
    "@ngneat/falso": "^7.2.0",
    "@react-native-community/eslint-config": "^3.2.0",
    "@react-native/polyfills": "^2.0.0",
    "@testing-library/jest-native": "^3.4.2",
    "@testing-library/react-native": "^10.0.0",
    "@types/jest": "^28.1.8",
    "@types/jsdoc-to-markdown": "^7.0.6",
    "@types/lodash": "^4.14.202",
    "@types/node": "^20.11.5",
    "@types/react": "^18.2.14",
    "@types/react-dom": "^18.2.18",
    "@types/react-native": "^0.70.0",
    "@types/underscore": "^1.11.15",
    "@typescript-eslint/eslint-plugin": "^6.19.0",
    "@typescript-eslint/parser": "^6.19.0",
    "eslint": "^8.56.0",
    "eslint-config-expensify": "^2.0.44",
    "eslint-config-prettier": "^8.8.0",
    "eslint-plugin-import": "^2.29.1",
    "eslint-plugin-jsx-a11y": "^6.8.0",
    "eslint-plugin-react": "^7.31.10",
    "idb-keyval": "^6.2.1",
    "jest": "^26.5.2",
    "jest-cli": "^26.5.2",
    "jsdoc-to-markdown": "^7.1.0",
    "metro-react-native-babel-preset": "^0.77.0",
    "nodemon": "^3.0.3",
    "prettier": "^2.8.8",
    "prop-types": "^15.7.2",
    "react": "18.2.0",
    "react-dom": "^18.2.0",
    "react-native": "0.71.2",
    "react-native-device-info": "^10.3.0",
    "react-native-performance": "^2.0.0",
    "react-native-quick-sqlite": "^8.0.6",
    "react-test-renderer": "18.1.0",
<<<<<<< HEAD
    "reassure": "^0.11.0",
=======
    "ts-node": "^10.9.2",
>>>>>>> e7e184e5
    "type-fest": "^3.12.0",
    "typescript": "^5.3.3"
  },
  "peerDependencies": {
    "idb-keyval": "^6.2.1",
    "react": ">=18.1.0",
    "react-dom": ">=18.1.0",
    "react-native-device-info": "^10.3.0",
    "react-native-performance": "^5.1.0",
    "react-native-quick-sqlite": "^8.0.0-beta.2"
  },
  "peerDependenciesMeta": {
    "idb-keyval": {
      "optional": true
    },
    "react-native-performance": {
      "optional": true
    },
    "react-native-quick-sqlite": {
      "optional": true
    },
    "react-native-device-info": {
      "optional": true
    }
  },
  "engines": {
    "node": ">=20.10.0",
    "npm": ">=10.2.3"
  },
  "sideEffects": false
}<|MERGE_RESOLUTION|>--- conflicted
+++ resolved
@@ -82,11 +82,7 @@
     "react-native-performance": "^2.0.0",
     "react-native-quick-sqlite": "^8.0.6",
     "react-test-renderer": "18.1.0",
-<<<<<<< HEAD
-    "reassure": "^0.11.0",
-=======
     "ts-node": "^10.9.2",
->>>>>>> e7e184e5
     "type-fest": "^3.12.0",
     "typescript": "^5.3.3"
   },
