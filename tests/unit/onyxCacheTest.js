import React from 'react';
import {render} from '@testing-library/react-native';
import _ from 'underscore';

import waitForPromisesToResolve from '../utils/waitForPromisesToResolve';
import ViewWithText from '../components/ViewWithText';
import ViewWithCollections from '../components/ViewWithCollections';

describe('Onyx', () => {
    describe('Cache Service', () => {
        /** @type OnyxCache */
        let cache;

        // Always use a "fresh" instance
        beforeEach(() => {
            jest.resetModules();
            cache = require('../../lib/OnyxCache').default;
        });

        describe('getAllKeys', () => {
            it('Should be empty initially', () => {
                // Given empty cache

                // When all keys are retrieved
                const allKeys = cache.getAllKeys();

                // Then the result should be empty
                expect(allKeys).toEqual([]);
            });

            it('Should keep storage keys', () => {
                // Given cache with some items
                cache.set('mockKey', 'mockValue');
                cache.set('mockKey2', 'mockValue');
                cache.set('mockKey3', 'mockValue');

                // Then the keys should be stored in cache
                const allKeys = cache.getAllKeys();
                expect(allKeys).toEqual(['mockKey', 'mockKey2', 'mockKey3']);
            });

            it('Should keep storage keys even when no values are provided', () => {
                // Given cache with some items
                cache.set('mockKey');
                cache.set('mockKey2');
                cache.set('mockKey3');

                // Then the keys should be stored in cache
                const allKeys = cache.getAllKeys();
                expect(allKeys).toEqual(['mockKey', 'mockKey2', 'mockKey3']);
            });

            it('Should not store duplicate keys', () => {
                // Given cache with some items
                cache.set('mockKey', 'mockValue');
                cache.set('mockKey2', 'mockValue');
                cache.set('mockKey3', 'mockValue');

                // When an existing keys is later updated
                cache.set('mockKey2', 'new mock value');

                // Then getAllKeys should not include a duplicate value
                const allKeys = cache.getAllKeys();
                expect(allKeys).toEqual(['mockKey', 'mockKey2', 'mockKey3']);
            });
        });

        describe('getValue', () => {
            it('Should return undefined when there is no stored value', () => {
                // Given empty cache

                // When a value is retrieved
                const result = cache.getValue('mockKey');

                // Then it should be undefined
                expect(result).not.toBeDefined();
            });

            it('Should return cached value when it exists', () => {
                // Given cache with some items
                cache.set('mockKey', {items: ['mockValue', 'mockValue2']});
                cache.set('mockKey2', 'mockValue3');

                // When a value is retrieved
                // Then it should be the correct value
                expect(cache.getValue('mockKey')).toEqual({items: ['mockValue', 'mockValue2']});
                expect(cache.getValue('mockKey2')).toEqual('mockValue3');
            });
        });

        describe('hasCacheForKey', () => {
            it('Should return false when there is no stored value', () => {
                // Given empty cache

                // When a value does not exist in cache
                // Then it should return false
                expect(cache.hasCacheForKey('mockKey')).toBe(false);
            });

            it('Should return true when cached value exists', () => {
                // Given cache with some items
                cache.set('mockKey', {items: ['mockValue', 'mockValue2']});
                cache.set('mockKey2', 'mockValue3');

                // When a value exists in cache
                // Then it should return true
                expect(cache.hasCacheForKey('mockKey')).toBe(true);
                expect(cache.hasCacheForKey('mockKey2')).toBe(true);
            });
        });

        describe('addKey', () => {
            it('Should store the key so that it is returned by `getAllKeys`', () => {
                // Given empty cache

                // When set is called with key and value
                cache.addKey('mockKey');

                // Then there should be no cached value
                expect(cache.hasCacheForKey('mockKey')).toBe(false);

                // Then but a key should be available
                expect(cache.getAllKeys()).toEqual(expect.arrayContaining(['mockKey']));
            });

            it('Should not make duplicate keys', () => {
                // Given empty cache

                // When the same item is added multiple times
                cache.addKey('mockKey');
                cache.addKey('mockKey');
                cache.addKey('mockKey2');
                cache.addKey('mockKey');

                // Then getAllKeys should not include a duplicate value
                const allKeys = cache.getAllKeys();
                expect(allKeys).toEqual(['mockKey', 'mockKey2']);
            });
        });

        describe('set', () => {
            it('Should add data to cache when both key and value are provided', () => {
                // Given empty cache

                // When set is called with key and value
                cache.set('mockKey', {value: 'mockValue'});

                // Then data should be cached
                const data = cache.getValue('mockKey');
                expect(data).toEqual({value: 'mockValue'});
            });

            it('Should store the key so that it is returned by `getAllKeys`', () => {
                // Given empty cache

                // When set is called with key and value
                cache.set('mockKey', {value: 'mockValue'});

                // Then but a key should be available
                expect(cache.getAllKeys()).toEqual(expect.arrayContaining(['mockKey']));
            });

            it('Should overwrite existing cache items for the Given key', () => {
                // Given cache with some items
                cache.set('mockKey', {value: 'mockValue'});
                cache.set('mockKey2', {other: 'otherMockValue'});

                // When set is called for an existing key
                cache.set('mockKey2', {value: []});

                // Then the value should be overwritten
                expect(cache.getValue('mockKey2')).toEqual({value: []});
            });
        });

        describe('drop', () => {
            it('Should remove the key from cache', () => {
                // Given cache with some items
                cache.set('mockKey', {items: ['mockValue', 'mockValue2']});
                cache.set('mockKey2', 'mockValue3');

                // When a key is removed
                cache.drop('mockKey');

                // Then a value should not be available in cache
                expect(cache.hasCacheForKey('mockKey')).toBe(false);
                expect(cache.getValue('mockKey')).not.toBeDefined();
                expect(cache.getAllKeys('mockKey').includes('mockKey')).toBe(false);
            });
        });

        describe('merge', () => {
            it('Should create the value in cache when it does not exist', () => {
                // Given empty cache

                // When merge is called with new key value pairs
                cache.merge({
                    mockKey: {value: 'mockValue'},
                    mockKey2: {value: 'mockValue2'},
                });

                // Then data should be created in cache
                expect(cache.getValue('mockKey')).toEqual({value: 'mockValue'});
                expect(cache.getValue('mockKey2')).toEqual({value: 'mockValue2'});
            });

            it('Should merge data to existing cache value', () => {
                // Given cache with some items
                cache.set('mockKey', {value: 'mockValue'});
                cache.set('mockKey2', {other: 'otherMockValue', mock: 'mock', items: [3, 4, 5]});

                // When merge is called with existing key value pairs
                cache.merge({
                    mockKey: {mockItems: []},
                    mockKey2: {items: [1, 2], other: 'overwrittenMockValue'},
                });

                // Then the values should be merged together in cache
                expect(cache.getValue('mockKey')).toEqual({
                    value: 'mockValue',
                    mockItems: [],
                });

                expect(cache.getValue('mockKey2')).toEqual({
                    other: 'overwrittenMockValue',
                    items: [1, 2],
                    mock: 'mock',
                });
            });

            it('Should merge objects correctly', () => {
                // Given cache with existing object data
                cache.set('mockKey', {value: 'mockValue', otherValue: 'overwrite me'});

                // When merge is called for a key with object value
                cache.merge({
                    mockKey: {mockItems: [], otherValue: 'overwritten'},
                });

                // Then the values should be merged together in cache
                expect(cache.getValue('mockKey')).toEqual({
                    value: 'mockValue',
                    mockItems: [],
                    otherValue: 'overwritten',
                });
            });

            it('Should merge arrays correctly', () => {
                // Given cache with existing array data
                cache.set('mockKey', [{ID: 1}, {ID: 2}, {ID: 3}]);

                // When merge is called with an array
                cache.merge({
                    mockKey: [{ID: 3}, {added: 'field'}, {}, {ID: 1000}],
                });

                // Then the arrays should be replaced as expected
                expect(cache.getValue('mockKey')).toEqual([
                    {ID: 3}, {added: 'field'}, {}, {ID: 1000},
                ]);
            });

            it('Should merge arrays inside objects correctly', () => {
                // Given cache with existing array data
                cache.set('mockKey', {ID: [1]});

                // When merge is called with an array
                cache.merge({
                    mockKey: {ID: [2]},
                });

                // Then the first array is completely replaced by the second array
                expect(cache.getValue('mockKey')).toEqual({ID: [2]});
            });

            it('Should work with primitive values', () => {
                // Given cache with existing data
                cache.set('mockKey', {});

                // When merge is called with bool
                cache.merge({mockKey: false});

                // Then the object should be overwritten with a bool value
                expect(cache.getValue('mockKey')).toEqual(false);

                // When merge is called with number
                cache.merge({mockKey: 0});

                // Then the value should be overwritten
                expect(cache.getValue('mockKey')).toEqual(0);

                // When merge is called with string
                cache.merge({mockKey: '123'});

                // Then the value should be overwritten
                expect(cache.getValue('mockKey')).toEqual('123');

                // When merge is called with string again
                cache.merge({mockKey: '123'});

                // Then strings should not have been concatenated
                expect(cache.getValue('mockKey')).toEqual('123');

                // When merge is called with an object
                cache.merge({mockKey: {value: 'myMockObject'}});

                // Then the old primitive value should be overwritten with the object
                expect(cache.getValue('mockKey')).toEqual({value: 'myMockObject'});
            });

            it('Should do nothing to a key which value is `undefined`', () => {
                // Given cache with existing data
                cache.set('mockKey', {ID: 5});

                // When merge is called key value pair and the value is undefined
                cache.merge({mockKey: undefined});

                // Then the key should still be in cache and the value unchanged
                expect(cache.hasCacheForKey('mockKey')).toBe(true);
                expect(cache.getValue('mockKey')).toEqual({ID: 5});
            });

            it('Should update storageKeys when new keys are created', () => {
                // Given cache with some items
                cache.set('mockKey', {value: 'mockValue'});
                cache.set('mockKey2', {other: 'otherMockValue', mock: 'mock', items: [3, 4, 5]});

                // When merge is called with existing key value pairs
                cache.merge({
                    mockKey: {mockItems: []},
                    mockKey3: {ID: 3},
                    mockKey4: {ID: 4},
                });

                // Then getAllStorage keys should return updated storage keys
                expect(cache.getAllKeys()).toEqual(['mockKey', 'mockKey2', 'mockKey3', 'mockKey4']);
            });

            it('Should throw if called with anything that is not an object', () => {
                expect(() => cache.merge([])).toThrow();
                expect(() => cache.merge('')).toThrow();
                expect(() => cache.merge(0)).toThrow();
                expect(() => cache.merge({})).not.toThrow();
            });
        });

        describe('hasPendingTask', () => {
            it('Should return false when there is no started task', () => {
                // Given empty cache with no started tasks
                // When a task has not been started
                // Then it should return false
                expect(cache.hasPendingTask('mockTask')).toBe(false);
            });

            it('Should return true when a task is running', () => {
                // Given empty cache with no started tasks
                // When a unique task is started
                const promise = Promise.resolve();
                cache.captureTask('mockTask', promise);

                // Then `hasPendingTask` should return true
                expect(cache.hasPendingTask('mockTask')).toBe(true);

                // When the promise is completed
                return waitForPromisesToResolve()
                    .then(() => {
                        // Then `hasPendingTask` should return false
                        expect(cache.hasPendingTask('mockTask')).toBe(false);
                    });
            });
        });

        describe('getTaskPromise', () => {
            it('Should return undefined when there is no stored value', () => {
                // Given empty cache with no started tasks

                // When a task is retrieved
                const task = cache.getTaskPromise('mockTask');

                // Then it should be undefined
                expect(task).not.toBeDefined();
            });

            it('Should return captured task when it exists', () => {
                // Given empty cache with no started tasks
                // When a unique task is started
                const promise = Promise.resolve({mockResult: true});
                cache.captureTask('mockTask', promise);

                // When a task is retrieved
                const taskPromise = cache.getTaskPromise('mockTask');

                // Then it should resolve with the same result as the captured task
                return taskPromise.then((result) => {
                    expect(result).toEqual({mockResult: true});
                });
            });
        });
    });

    describe('Onyx with Cache', () => {
        let Onyx;
        let StorageMock;
        let withOnyx;
<<<<<<< HEAD
        let LocalForageMock;
=======
>>>>>>> 6b66e686

        /** @type OnyxCache */
        let cache;

        const ONYX_KEYS = {
            TEST_KEY: 'test',
            OTHER_TEST: 'otherTest',
            COLLECTION: {
                MOCK_COLLECTION: 'mock_collection_',
            },
        };

        function initOnyx(overrides) {
<<<<<<< HEAD
            const OnyxModule = require('../../lib');
            Onyx = OnyxModule.default;
            withOnyx = OnyxModule.withOnyx;
            LocalForageMock = require('localforage').default;
            cache = require('../../lib/OnyxCache').default;

=======
>>>>>>> 6b66e686
            Onyx.init({
                keys: ONYX_KEYS,
                safeEvictionKeys: [ONYX_KEYS.COLLECTION.MOCK_COLLECTION],
                registerStorageEventListener: jest.fn(),
                maxCachedKeysCount: 10,
                ...overrides,
            });

            // Onyx init introduces some side effects e.g. calls the getAllKeys
            // We're clearing mocks to have a fresh calls history
            return waitForPromisesToResolve()
                .then(() => jest.clearAllMocks());
        }

        // Initialize clean modules before each test
        // This reset top level static variables (in Onyx.js, OnyxCache.js, etc.)
        beforeEach(() => {
            jest.resetModules();
            const OnyxModule = require('../../lib');
            Onyx = OnyxModule.default;
            withOnyx = OnyxModule.withOnyx;
            StorageMock = require('../../lib/storage').default;
            cache = require('../../lib/OnyxCache').default;
        });

        it('Expect a single call to getItem when multiple components use the same key', () => {
            // Given a component connected to Onyx
            const TestComponentWithOnyx = withOnyx({
                text: {
                    key: ONYX_KEYS.TEST_KEY,
                },
            })(ViewWithText);

            // Given some string value for that key exists in storage
<<<<<<< HEAD
            LocalForageMock.getItem.mockResolvedValue('"mockValue"');
            LocalForageMock.getAllKeys.mockResolvedValue([ONYX_KEYS.TEST_KEY]);
=======
            StorageMock.getItem.mockResolvedValue('"mockValue"');
            StorageMock.getAllKeys.mockResolvedValue([ONYX_KEYS.TEST_KEY]);
>>>>>>> 6b66e686
            return initOnyx()
                .then(() => {
                    // When multiple components are rendered
                    render(
                        <>
                            <TestComponentWithOnyx />
                            <TestComponentWithOnyx />
                            <TestComponentWithOnyx />
                        </>,
                    );
                })
                .then(waitForPromisesToResolve)
                .then(() => {
                    // Then Async storage `getItem` should be called only once
<<<<<<< HEAD
                    expect(LocalForageMock.getItem).toHaveBeenCalledTimes(1);
=======
                    expect(StorageMock.getItem).toHaveBeenCalledTimes(1);
>>>>>>> 6b66e686
                });
        });

        it('Expect a single call to getAllKeys when multiple components use the same key', () => {
            // Given a component connected to Onyx
            const TestComponentWithOnyx = withOnyx({
                text: {
                    key: ONYX_KEYS.TEST_KEY,
                },
            })(ViewWithText);

            // Given some string value for that key exists in storage
            return initOnyx()
                .then(() => {
<<<<<<< HEAD
                    LocalForageMock.getItem.mockResolvedValue('"mockValue"');
                    LocalForageMock.getAllKeys.mockResolvedValue([ONYX_KEYS.TEST_KEY]);
=======
                    StorageMock.getItem.mockResolvedValue('"mockValue"');
                    StorageMock.getAllKeys.mockResolvedValue([ONYX_KEYS.TEST_KEY]);
>>>>>>> 6b66e686

                    // When multiple components are rendered
                    render(
                        <>
                            <TestComponentWithOnyx />
                            <TestComponentWithOnyx />
                            <TestComponentWithOnyx />
                        </>,
                    );
                })
                .then(waitForPromisesToResolve)
                .then(() => {
                    // Then Async storage `getItem` should be called only once
<<<<<<< HEAD
                    expect(LocalForageMock.getAllKeys).toHaveBeenCalledTimes(1);
=======
                    expect(StorageMock.getAllKeys).toHaveBeenCalledTimes(1);
>>>>>>> 6b66e686
                });
        });

        it('Should keep recently accessed items in cache', () => {
            // Given Storage with 10 different keys
<<<<<<< HEAD
            LocalForageMock.getItem.mockResolvedValue('"mockValue"');
            const range = _.range(10);
            LocalForageMock.getAllKeys.mockResolvedValue(
=======
            StorageMock.getItem.mockResolvedValue('"mockValue"');
            const range = _.range(10);
            StorageMock.getAllKeys.mockResolvedValue(
>>>>>>> 6b66e686
                _.map(range, number => `${ONYX_KEYS.COLLECTION.MOCK_COLLECTION}${number}`),
            );
            let connections;

            // Given Onyx is configured with max 5 keys in cache
            return initOnyx({
                maxCachedKeysCount: 5,
            })
                .then(() => {
                    // Given 10 connections for different keys
                    connections = _.map(range, (number) => {
                        const key = `${ONYX_KEYS.COLLECTION.MOCK_COLLECTION}${number}`;
                        return ({
                            key,
                            connectionId: Onyx.connect({key, callback: jest.fn()}),
                        });
                    });
                })
                .then(waitForPromisesToResolve)
                .then(() => {
                    // When a new connection for a safe eviction key happens
                    Onyx.connect({key: `${ONYX_KEYS.COLLECTION.MOCK_COLLECTION}9`, callback: jest.fn()});
                })
                .then(() => {
                    // Then the most recent 5 keys should remain in cache
                    _.range(5, 10).forEach((number) => {
                        const key = connections[number].key;
                        expect(cache.hasCacheForKey(key)).toBe(true);
                    });

                    // AND the least recent 5 should be dropped
                    _.range(0, 5).forEach((number) => {
                        const key = connections[number].key;
                        expect(cache.hasCacheForKey(key)).toBe(false);
                    });
                });
        });

        it('Expect multiple calls to getItem when value cannot be retrieved from cache', () => {
            // Given a component connected to Onyx
            const TestComponentWithOnyx = withOnyx({
                text: {
                    key: ONYX_KEYS.TEST_KEY,
                },
            })(ViewWithText);

            // Given some string value for that key exists in storage
<<<<<<< HEAD
            LocalForageMock.getItem.mockResolvedValue('"mockValue"');
            LocalForageMock.getAllKeys.mockResolvedValue([ONYX_KEYS.TEST_KEY]);
=======
            StorageMock.getItem.mockResolvedValue('"mockValue"');
            StorageMock.getAllKeys.mockResolvedValue([ONYX_KEYS.TEST_KEY]);
>>>>>>> 6b66e686

            return initOnyx()
                .then(() => {
                    // When a component is rendered
                    render(<TestComponentWithOnyx />);
                })
                .then(waitForPromisesToResolve)
                .then(() => {
                    // When the key was removed from cache
                    cache.drop(ONYX_KEYS.TEST_KEY);
                })

                // Then When another component using the same storage key is rendered
                .then(() => render(<TestComponentWithOnyx />))
                .then(waitForPromisesToResolve)
                .then(() => {
                    // Then Async storage `getItem` should be called twice
<<<<<<< HEAD
                    expect(LocalForageMock.getItem).toHaveBeenCalledTimes(2);
=======
                    expect(StorageMock.getItem).toHaveBeenCalledTimes(2);
>>>>>>> 6b66e686
                });
        });

        it('Expect multiple calls to getItem when multiple keys are used', () => {
            // Given two component
            const TestComponentWithOnyx = withOnyx({
                testObject: {
                    key: ONYX_KEYS.TEST_KEY,
                },
            })(ViewWithCollections);

            const OtherTestComponentWithOnyx = withOnyx({
                text: {
                    key: ONYX_KEYS.OTHER_TEST,
                },
            })(ViewWithText);

            // Given some values exist in storage
<<<<<<< HEAD
            LocalForageMock.setItem(ONYX_KEYS.TEST_KEY, JSON.stringify({ID: 15, data: 'mock object with ID'}));
            LocalForageMock.setItem(ONYX_KEYS.OTHER_TEST, JSON.stringify('mock text'));
            LocalForageMock.getAllKeys.mockResolvedValue([ONYX_KEYS.TEST_KEY, ONYX_KEYS.OTHER_TEST]);
=======
            StorageMock.setItem(ONYX_KEYS.TEST_KEY, {ID: 15, data: 'mock object with ID'});
            StorageMock.setItem(ONYX_KEYS.OTHER_TEST, 'mock text');
            StorageMock.getAllKeys.mockResolvedValue([ONYX_KEYS.TEST_KEY, ONYX_KEYS.OTHER_TEST]);
>>>>>>> 6b66e686
            return initOnyx()
                .then(() => {
                    // When the components are rendered multiple times
                    render(<TestComponentWithOnyx />);
                    render(<OtherTestComponentWithOnyx />);
                    render(<TestComponentWithOnyx />);
                    render(<OtherTestComponentWithOnyx />);
                    render(<OtherTestComponentWithOnyx />);
                    render(<TestComponentWithOnyx />);
                })
                .then(waitForPromisesToResolve)
                .then(() => {
                    // Then Async storage `getItem` should be called exactly two times (once for each key)
<<<<<<< HEAD
                    expect(LocalForageMock.getItem).toHaveBeenCalledTimes(2);
                    expect(LocalForageMock.getItem).toHaveBeenNthCalledWith(1, ONYX_KEYS.TEST_KEY);
                    expect(LocalForageMock.getItem).toHaveBeenNthCalledWith(2, ONYX_KEYS.OTHER_TEST);
=======
                    expect(StorageMock.getItem).toHaveBeenCalledTimes(2);
                    expect(StorageMock.getItem).toHaveBeenNthCalledWith(1, ONYX_KEYS.TEST_KEY);
                    expect(StorageMock.getItem).toHaveBeenNthCalledWith(2, ONYX_KEYS.OTHER_TEST);
>>>>>>> 6b66e686
                });
        });

        it('Should clean cache when connections to eviction keys happen', () => {
            // Given storage with some data
<<<<<<< HEAD
            LocalForageMock.getItem.mockResolvedValue('"mockValue"');
            const range = _.range(1, 10);
            LocalForageMock.getAllKeys.mockResolvedValue(_.map(range, n => `key${n}`));
=======
            StorageMock.getItem.mockResolvedValue('"mockValue"');
            const range = _.range(1, 10);
            StorageMock.getAllKeys.mockResolvedValue(_.map(range, n => `key${n}`));
>>>>>>> 6b66e686

            jest.useFakeTimers();

            // Given Onyx with LRU size of 3
            return initOnyx({maxCachedKeysCount: 3})
                .then(() => {
                    // When 4 connections for different keys happen
                    Onyx.connect({key: 'key1', callback: jest.fn()});
                    Onyx.connect({key: 'key2', callback: jest.fn()});
                    Onyx.connect({key: 'key3', callback: jest.fn()});
                    Onyx.connect({key: 'key4', callback: jest.fn()});
                })
                .then(waitForPromisesToResolve)
                .then(() => {
                    // Then keys 1,2,3,4 should be in cache
                    expect(cache.hasCacheForKey('key1')).toBe(true);
                    expect(cache.hasCacheForKey('key2')).toBe(true);
                    expect(cache.hasCacheForKey('key3')).toBe(true);
                    expect(cache.hasCacheForKey('key4')).toBe(true);

                    // When A connection for safe eviction key happens
                    Onyx.connect({key: ONYX_KEYS.COLLECTION.MOCK_COLLECTION, callback: jest.fn()});
                })
                .then(waitForPromisesToResolve)
                .then(() => {
                    // Then key 1 should no longer be in cache
                    expect(cache.hasCacheForKey('key1')).toBe(false);

                    // AND the rest of the keys should be in cache
                    expect(cache.hasCacheForKey('key2')).toBe(true);
                    expect(cache.hasCacheForKey('key3')).toBe(true);
                    expect(cache.hasCacheForKey('key4')).toBe(true);
                });
        });
    });
});<|MERGE_RESOLUTION|>--- conflicted
+++ resolved
@@ -402,10 +402,6 @@
         let Onyx;
         let StorageMock;
         let withOnyx;
-<<<<<<< HEAD
-        let LocalForageMock;
-=======
->>>>>>> 6b66e686
 
         /** @type OnyxCache */
         let cache;
@@ -419,15 +415,6 @@
         };
 
         function initOnyx(overrides) {
-<<<<<<< HEAD
-            const OnyxModule = require('../../lib');
-            Onyx = OnyxModule.default;
-            withOnyx = OnyxModule.withOnyx;
-            LocalForageMock = require('localforage').default;
-            cache = require('../../lib/OnyxCache').default;
-
-=======
->>>>>>> 6b66e686
             Onyx.init({
                 keys: ONYX_KEYS,
                 safeEvictionKeys: [ONYX_KEYS.COLLECTION.MOCK_COLLECTION],
@@ -462,13 +449,8 @@
             })(ViewWithText);
 
             // Given some string value for that key exists in storage
-<<<<<<< HEAD
-            LocalForageMock.getItem.mockResolvedValue('"mockValue"');
-            LocalForageMock.getAllKeys.mockResolvedValue([ONYX_KEYS.TEST_KEY]);
-=======
             StorageMock.getItem.mockResolvedValue('"mockValue"');
             StorageMock.getAllKeys.mockResolvedValue([ONYX_KEYS.TEST_KEY]);
->>>>>>> 6b66e686
             return initOnyx()
                 .then(() => {
                     // When multiple components are rendered
@@ -483,11 +465,7 @@
                 .then(waitForPromisesToResolve)
                 .then(() => {
                     // Then Async storage `getItem` should be called only once
-<<<<<<< HEAD
-                    expect(LocalForageMock.getItem).toHaveBeenCalledTimes(1);
-=======
                     expect(StorageMock.getItem).toHaveBeenCalledTimes(1);
->>>>>>> 6b66e686
                 });
         });
 
@@ -502,13 +480,8 @@
             // Given some string value for that key exists in storage
             return initOnyx()
                 .then(() => {
-<<<<<<< HEAD
-                    LocalForageMock.getItem.mockResolvedValue('"mockValue"');
-                    LocalForageMock.getAllKeys.mockResolvedValue([ONYX_KEYS.TEST_KEY]);
-=======
                     StorageMock.getItem.mockResolvedValue('"mockValue"');
                     StorageMock.getAllKeys.mockResolvedValue([ONYX_KEYS.TEST_KEY]);
->>>>>>> 6b66e686
 
                     // When multiple components are rendered
                     render(
@@ -522,25 +495,15 @@
                 .then(waitForPromisesToResolve)
                 .then(() => {
                     // Then Async storage `getItem` should be called only once
-<<<<<<< HEAD
-                    expect(LocalForageMock.getAllKeys).toHaveBeenCalledTimes(1);
-=======
                     expect(StorageMock.getAllKeys).toHaveBeenCalledTimes(1);
->>>>>>> 6b66e686
                 });
         });
 
         it('Should keep recently accessed items in cache', () => {
             // Given Storage with 10 different keys
-<<<<<<< HEAD
-            LocalForageMock.getItem.mockResolvedValue('"mockValue"');
-            const range = _.range(10);
-            LocalForageMock.getAllKeys.mockResolvedValue(
-=======
             StorageMock.getItem.mockResolvedValue('"mockValue"');
             const range = _.range(10);
             StorageMock.getAllKeys.mockResolvedValue(
->>>>>>> 6b66e686
                 _.map(range, number => `${ONYX_KEYS.COLLECTION.MOCK_COLLECTION}${number}`),
             );
             let connections;
@@ -588,13 +551,8 @@
             })(ViewWithText);
 
             // Given some string value for that key exists in storage
-<<<<<<< HEAD
-            LocalForageMock.getItem.mockResolvedValue('"mockValue"');
-            LocalForageMock.getAllKeys.mockResolvedValue([ONYX_KEYS.TEST_KEY]);
-=======
             StorageMock.getItem.mockResolvedValue('"mockValue"');
             StorageMock.getAllKeys.mockResolvedValue([ONYX_KEYS.TEST_KEY]);
->>>>>>> 6b66e686
 
             return initOnyx()
                 .then(() => {
@@ -612,11 +570,7 @@
                 .then(waitForPromisesToResolve)
                 .then(() => {
                     // Then Async storage `getItem` should be called twice
-<<<<<<< HEAD
-                    expect(LocalForageMock.getItem).toHaveBeenCalledTimes(2);
-=======
                     expect(StorageMock.getItem).toHaveBeenCalledTimes(2);
->>>>>>> 6b66e686
                 });
         });
 
@@ -635,15 +589,9 @@
             })(ViewWithText);
 
             // Given some values exist in storage
-<<<<<<< HEAD
-            LocalForageMock.setItem(ONYX_KEYS.TEST_KEY, JSON.stringify({ID: 15, data: 'mock object with ID'}));
-            LocalForageMock.setItem(ONYX_KEYS.OTHER_TEST, JSON.stringify('mock text'));
-            LocalForageMock.getAllKeys.mockResolvedValue([ONYX_KEYS.TEST_KEY, ONYX_KEYS.OTHER_TEST]);
-=======
             StorageMock.setItem(ONYX_KEYS.TEST_KEY, {ID: 15, data: 'mock object with ID'});
             StorageMock.setItem(ONYX_KEYS.OTHER_TEST, 'mock text');
             StorageMock.getAllKeys.mockResolvedValue([ONYX_KEYS.TEST_KEY, ONYX_KEYS.OTHER_TEST]);
->>>>>>> 6b66e686
             return initOnyx()
                 .then(() => {
                     // When the components are rendered multiple times
@@ -657,29 +605,17 @@
                 .then(waitForPromisesToResolve)
                 .then(() => {
                     // Then Async storage `getItem` should be called exactly two times (once for each key)
-<<<<<<< HEAD
-                    expect(LocalForageMock.getItem).toHaveBeenCalledTimes(2);
-                    expect(LocalForageMock.getItem).toHaveBeenNthCalledWith(1, ONYX_KEYS.TEST_KEY);
-                    expect(LocalForageMock.getItem).toHaveBeenNthCalledWith(2, ONYX_KEYS.OTHER_TEST);
-=======
                     expect(StorageMock.getItem).toHaveBeenCalledTimes(2);
                     expect(StorageMock.getItem).toHaveBeenNthCalledWith(1, ONYX_KEYS.TEST_KEY);
                     expect(StorageMock.getItem).toHaveBeenNthCalledWith(2, ONYX_KEYS.OTHER_TEST);
->>>>>>> 6b66e686
                 });
         });
 
         it('Should clean cache when connections to eviction keys happen', () => {
             // Given storage with some data
-<<<<<<< HEAD
-            LocalForageMock.getItem.mockResolvedValue('"mockValue"');
-            const range = _.range(1, 10);
-            LocalForageMock.getAllKeys.mockResolvedValue(_.map(range, n => `key${n}`));
-=======
             StorageMock.getItem.mockResolvedValue('"mockValue"');
             const range = _.range(1, 10);
             StorageMock.getAllKeys.mockResolvedValue(_.map(range, n => `key${n}`));
->>>>>>> 6b66e686
 
             jest.useFakeTimers();
 
