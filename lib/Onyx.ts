--- conflicted
+++ resolved
@@ -316,24 +316,6 @@
             delete mergeQueuePromise[key];
 
             // If the batched changes equal null, we want to remove the key from storage, to reduce storage size
-<<<<<<< HEAD
-            const {wasRemoved} = OnyxUtils.removeNullValues(key, batchedChanges);
-
-            // After that we merge the batched changes with the existing value
-            // We can remove null values from the "modifiedData", because "null" implicates that the user wants to remove a value from storage.
-            // The "modifiedData" will be directly "set" in storage instead of being merged
-            const modifiedData = shouldOverwriteExistingValue ? batchedChanges : OnyxUtils.applyMerge(existingValue, [batchedChanges], true);
-
-            // On native platforms we use SQLite which utilises JSON_PATCH to merge changes.
-            // JSON_PATCH generally removes null values from the stored object.
-            // When there is no existing value though, SQLite will just insert the changes as a new value and thus the null values won't be removed.
-            // Therefore, we need to remove null values from the `batchedChanges` which are sent to the SQLite, if no existing value is present.
-            // Passing the "batchedChanges" alongside undefined as the existing value with  the "shouldRemoveNestedNulls" set to true,
-            // will (only) remove the null values from the "batchedChanges" and return the result.
-            if (!existingValue) {
-                batchedChanges = OnyxUtils.applyMerge(undefined, [batchedChanges], true);
-            }
-=======
             const {wasRemoved} = OnyxUtils.removeNullValues(key, batchedDeltaChanges);
 
             // For providers that can't handle delta changes, we need to merge the batched changes with the existing value beforehand.
@@ -341,7 +323,6 @@
             // Therefore we merge the batched changes with the existing value to get the final merged value that will be stored.
             // We can remove null values from the "preMergedValue", because "null" implicates that the user wants to remove a value from storage.
             const preMergedValue = OnyxUtils.applyMerge(shouldSetValue ? undefined : existingValue, [batchedDeltaChanges], true);
->>>>>>> 19d92603
 
             // In cache, we don't want to remove the key if it's null to improve performance and speed up the next merge.
             const hasChanged = cache.hasValueChanged(key, preMergedValue);
