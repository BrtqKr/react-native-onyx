import _ from 'underscore';

function areObjectsEmpty(a, b) {
    return (
        typeof a === 'object'
        && typeof b === 'object'
        && _.isEmpty(a)
        && _.isEmpty(b)
    );
}

// Mostly copied from https://medium.com/@lubaka.a/how-to-remove-lodash-performance-improvement-b306669ad0e1

/**
 * @param {mixed} val
 * @returns {boolean}
*/
function isMergeableObject(val) {
    const nonNullObject = val != null ? typeof val === 'object' : false;
    return (nonNullObject
  && Object.prototype.toString.call(val) !== '[object RegExp]'
  && Object.prototype.toString.call(val) !== '[object Date]');
}

/**
* @param {Object} target
* @param {Object} source
* @param {Boolean} shouldRemoveNullObjectValues
* @returns {Object}
*/
function mergeObject(target, source, shouldRemoveNullObjectValues = true) {
    const targetAndSourceIdentical = target === source;

    const destination = {};
    if (isMergeableObject(target)) {
        // lodash adds a small overhead so we don't use it here
        // eslint-disable-next-line rulesdir/prefer-underscore-method
        const targetKeys = Object.keys(target);
        for (let i = 0; i < targetKeys.length; ++i) {
            const key = targetKeys[i];

            // If shouldRemoveNullObjectValues is true, we want to remove null values from the merged object
            if (shouldRemoveNullObjectValues && (_.isNull(target[key]) || _.isNull(source[key]))) {
                // eslint-disable-next-line no-continue
                continue;
            }

            destination[key] = target[key];
        }
    }

    // lodash adds a small overhead so we don't use it here
    // eslint-disable-next-line rulesdir/prefer-underscore-method
    const sourceKeys = Object.keys(source);
    for (let i = 0; i < sourceKeys.length; ++i) {
        const key = sourceKeys[i];

        // If shouldRemoveNullObjectValues is true, we want to remove null values from the merged object
        if (shouldRemoveNullObjectValues && _.isNull(source[key])) {
            // eslint-disable-next-line no-continue
            continue;
        }

        if (!isMergeableObject(source[key]) || !target[key]) {
            if (targetAndSourceIdentical) {
                // eslint-disable-next-line no-continue
                continue;
            }
            destination[key] = source[key];
        } else {
            // eslint-disable-next-line no-use-before-define
            destination[key] = fastMerge(target[key], source[key], shouldRemoveNullObjectValues);
        }
    }

    return destination;
}

/**
 * Merges two objects and removes null values if "shouldRemoveNullObjectValues" is set to true
 *
 * We generally want to remove null values from objects written to disk and cache, because it decreases the amount of data stored in memory and on disk.
 * On native, when merging an existing value with new changes, SQLite will use JSON_PATCH, which removes top-level nullish values.
 * To be consistent with the behaviour for merge, we'll also want to remove null values for "set" operations.
 *
* @param {Object|Array} target
* @param {Object|Array} source
* @param {Boolean} shouldRemoveNullObjectValues
* @returns {Object|Array}
*/
<<<<<<< HEAD
function fastMerge(target, source, shouldRemoveNullObjectValues = true) {
    // lodash adds a small overhead so we don't use it here
    // eslint-disable-next-line rulesdir/prefer-underscore-method
=======
function fastMerge(target, source) {
    // We have to ignore arrays and nullish values here,
    // otherwise "mergeObject" will throw an error,
    // because it expects an object as "source"
>>>>>>> ce35c4ec
    if (_.isArray(source) || _.isNull(source) || _.isUndefined(source)) {
        return source;
    }
    return mergeObject(target, source, shouldRemoveNullObjectValues);
}

export default {areObjectsEmpty, fastMerge};
<|MERGE_RESOLUTION|>--- conflicted
+++ resolved
@@ -88,16 +88,10 @@
 * @param {Boolean} shouldRemoveNullObjectValues
 * @returns {Object|Array}
 */
-<<<<<<< HEAD
 function fastMerge(target, source, shouldRemoveNullObjectValues = true) {
-    // lodash adds a small overhead so we don't use it here
-    // eslint-disable-next-line rulesdir/prefer-underscore-method
-=======
-function fastMerge(target, source) {
     // We have to ignore arrays and nullish values here,
     // otherwise "mergeObject" will throw an error,
     // because it expects an object as "source"
->>>>>>> ce35c4ec
     if (_.isArray(source) || _.isNull(source) || _.isUndefined(source)) {
         return source;
     }
