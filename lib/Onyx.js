--- conflicted
+++ resolved
@@ -1167,7 +1167,6 @@
  * @returns {Promise}
  */
 function merge(key, changes) {
-<<<<<<< HEAD
     if (!ActiveClientManager.isClientTheLeader()) {
         Broadcast.sendMessage({type: METHOD.MERGE, key, changes});
         return Promise.resolve();
@@ -1175,12 +1174,12 @@
 
     if (ongoingClear) {
         return Promise.resolve();
-=======
+    }
+
     // Top-level undefined values are ignored
     // Therefore we need to prevent adding them to the merge queue
     if (_.isUndefined(changes)) {
         return mergeQueue[key] ? mergeQueuePromise[key] : Promise.resolve();
->>>>>>> 4e31e729
     }
 
     // Merge attempts are batched together. The delta should be applied after a single call to get() to prevent a race condition.
