--- conflicted
+++ resolved
@@ -1114,17 +1114,9 @@
         return lastChange;
     }
 
-<<<<<<< HEAD
-    if (_.isObject(existingValue) || _.every(changes, _.isObject)) {
-        // Object values are merged one after the other
-        // lodash adds a small overhead so we don't use it here
-        // eslint-disable-next-line prefer-object-spread, rulesdir/prefer-underscore-method
-        return _.reduce(changes, (modifiedData, change) => utils.fastMerge(modifiedData, change, shouldRemoveNullObjectValues),
-=======
     if (_.some(changes, _.isObject)) {
         // Object values are then merged one after the other
-        return _.reduce(changes, (modifiedData, change) => utils.fastMerge(modifiedData, change),
->>>>>>> ce35c4ec
+        return _.reduce(changes, (modifiedData, change) => utils.fastMerge(modifiedData, change, shouldRemoveNullObjectValues),
             existingValue || {});
     }
 
@@ -1188,14 +1180,9 @@
                 delete mergeQueuePromise[key];
 
                 // After that we merge the batched changes with the existing value
-<<<<<<< HEAD
                 // We can remove null values from the "modifiedData", becasue "null" implicates that the user wants to remove a value from storage.
                 // The "modifiedData" will be directly "set" in storage instead of being merged
-                const modifiedData = applyMerge(existingValue, [batchedChanges], true);
-=======
-                const updatedValue = shouldOverwriteExistingValue ? batchedChanges : applyMerge(existingValue, [batchedChanges]);
-                const modifiedData = utils.removeNullObjectValues(updatedValue);
->>>>>>> ce35c4ec
+                const modifiedData = shouldOverwriteExistingValue ? batchedChanges : applyMerge(existingValue, [batchedChanges], true);
 
                 // On native platforms we use SQLite which utilises JSON_PATCH to merge changes.
                 // JSON_PATCH generally removes top-level nullish values from the stored object.
