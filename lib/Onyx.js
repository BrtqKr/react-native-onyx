--- conflicted
+++ resolved
@@ -1086,7 +1086,6 @@
         return lastChange;
     }
 
-<<<<<<< HEAD
     if (_.some(changes, _.isObject)) {
         // There might be nullish values in a batch of changes that we want to ignore when merging objects,
         // because otherwise they would overwrite the previous changes.
@@ -1094,14 +1093,7 @@
         const changesWithoutNullishValues = _.filter(changes, change => !_.isNull(change) && !_.isUndefined(change));
 
         // Object values are then merged one after the other
-        return _.reduce(changesWithoutNullishValues, (modifiedData, change) => fastMerge(modifiedData, change),
-=======
-    if (_.isObject(existingValue) || _.every(changes, _.isObject)) {
-        // Object values are merged one after the other
-        // lodash adds a small overhead so we don't use it here
-        // eslint-disable-next-line prefer-object-spread, rulesdir/prefer-underscore-method
-        return _.reduce(changes, (modifiedData, change) => utils.fastMerge(modifiedData, change),
->>>>>>> d0c70768
+        return _.reduce(changesWithoutNullishValues, (modifiedData, change) => utils.fastMerge(modifiedData, change),
             existingValue || {});
     }
 
@@ -1145,16 +1137,11 @@
                 // We first only merge the changes, so we can provide these to the native implementation (SQLite uses only delta changes in "JSON_PATCH" to merge)
                 let batchedChanges = applyMerge(undefined, mergeQueue[key]);
 
-<<<<<<< HEAD
                 if (_.isNull(batchedChanges)) {
                     return remove(key);
                 }
 
-                // Clean up the write queue so we
-                // don't apply these changes again
-=======
                 // Clean up the write queue, so we don't apply these changes again
->>>>>>> d0c70768
                 delete mergeQueue[key];
                 delete mergeQueuePromise[key];
 
