--- conflicted
+++ resolved
@@ -8,11 +8,8 @@
 import fastMerge from './fastMerge';
 import * as PerformanceUtils from './metrics/PerformanceUtils';
 import Storage from './storage';
-<<<<<<< HEAD
 import removeNullObjectValues from './utils/removeNullObjectValues';
-=======
 import DevTools from './DevTools';
->>>>>>> cad1b560
 
 // Method constants
 const METHOD = {
