import {Component} from 'react';
import {PartialDeep} from 'type-fest';
import * as Logger from './Logger';
<<<<<<< HEAD
import * as ActiveClientManager from './ActiveClientManager';
import {
    CollectionKey,
    CollectionKeyBase,
    DeepRecord,
    KeyValueMapping,
    OnyxCollection,
    OnyxEntry,
    OnyxKey,
} from './types';
=======
import {CollectionKey, CollectionKeyBase, DeepRecord, KeyValueMapping, OnyxCollection, OnyxEntry, OnyxKey, NullableProperties} from './types';
>>>>>>> 82b5372a

/**
 * Represents a mapping object where each `OnyxKey` maps to either a value of its corresponding type in `KeyValueMapping` or `null`.
 *
 * It's very similar to `KeyValueMapping` but this type accepts using `null` as well.
 */
type NullableKeyValueMapping = {
    [TKey in OnyxKey]: OnyxEntry<KeyValueMapping[TKey]>;
};

/**
 * Represents the base options used in `Onyx.connect()` method.
 */
type BaseConnectOptions = {
    statePropertyName?: string;
    withOnyxInstance?: Component;
    initWithStoredValues?: boolean;
};

/**
 * Represents the options used in `Onyx.connect()` method.
 * The type is built from `BaseConnectOptions` and extended to handle key/callback related options.
 * It includes two different forms, depending on whether we are waiting for a collection callback or not.
 *
 * If `waitForCollectionCallback` is `true`, it expects `key` to be a Onyx collection key and `callback` will be triggered with the whole collection
 * and will pass `value` as an `OnyxCollection`.
 *
 *
 * If `waitForCollectionCallback` is `false` or not specified, the `key` can be any Onyx key and `callback` will be triggered with updates of each collection item
 * and will pass `value` as an `OnyxEntry`.
 */
type ConnectOptions<TKey extends OnyxKey> = BaseConnectOptions &
    (
        | {
              key: TKey extends CollectionKey ? TKey : never;
              callback?: (value: OnyxCollection<KeyValueMapping[TKey]>) => void;
              waitForCollectionCallback: true;
          }
        | {
              key: TKey;
              callback?: (value: OnyxEntry<KeyValueMapping[TKey]>, key: TKey) => void;
              waitForCollectionCallback?: false;
          }
    );

/**
 * Represents a mapping between Onyx collection keys and their respective values.
 *
 * It helps to enforce that a Onyx collection key should not be without suffix (e.g. should always be of the form `${TKey}${string}`),
 * and to map each Onyx collection key with suffix to a value of type `TValue`.
 *
 * Also, the `TMap` type is inferred automatically in `mergeCollection()` method and represents
 * the object of collection keys/values specified in the second parameter of the method.
 */
type Collection<TKey extends CollectionKeyBase, TMap, TValue> = {
    [MapK in keyof TMap]: MapK extends `${TKey}${string}`
        ? MapK extends `${TKey}`
            ? never // forbids empty id
            : TValue
        : never;
};

/**
 * Represents different kinds of updates that can be passed to `Onyx.update()` method. It is a discriminated union of
 * different update methods (`SET`, `MERGE`, `MERGE_COLLECTION`), each with their own key and value structure.
 */
type OnyxUpdate =
    | {
          [TKey in OnyxKey]:
              | {
                    onyxMethod: typeof METHOD.SET;
                    key: TKey;
                    value: OnyxEntry<KeyValueMapping[TKey]>;
                }
              | {
                    onyxMethod: typeof METHOD.MERGE;
                    key: TKey;
                    value: PartialDeep<KeyValueMapping[TKey]>;
                };
      }[OnyxKey]
    | {
          [TKey in CollectionKeyBase]: {
              onyxMethod: typeof METHOD.MERGE_COLLECTION;
              key: TKey;
              value: Record<`${TKey}${string}`, PartialDeep<KeyValueMapping[TKey]>>;
          };
      }[CollectionKeyBase];

/**
 * Represents the options used in `Onyx.init()` method.
 */
type InitOptions = {
    keys?: DeepRecord<string, OnyxKey>;
    initialKeyStates?: Partial<NullableKeyValueMapping>;
    safeEvictionKeys?: OnyxKey[];
    maxCachedKeysCount?: number;
    captureMetrics?: boolean;
    shouldSyncMultipleInstances?: boolean;
    debugSetState?: boolean;
};

declare const METHOD: {
    readonly SET: 'set';
    readonly MERGE: 'merge';
    readonly MERGE_COLLECTION: 'mergecollection';
    readonly CLEAR: 'clear';
};

/**
 * Returns current key names stored in persisted storage
 */
declare function getAllKeys(): Promise<Array<OnyxKey>>;

/**
 * Checks to see if this key has been flagged as
 * safe for removal.
 */
declare function isSafeEvictionKey(testKey: OnyxKey): boolean;

/**
 * Removes a key previously added to this list
 * which will enable it to be deleted again.
 */
declare function removeFromEvictionBlockList(key: OnyxKey, connectionID: number): void;

/**
 * Keys added to this list can never be deleted.
 */
declare function addToEvictionBlockList(key: OnyxKey, connectionID: number): void;

/**
 * Subscribes a react component's state directly to a store key
 *
 * @example
 * const connectionID = Onyx.connect({
 *     key: ONYXKEYS.SESSION,
 *     callback: onSessionChange,
 * });
 *
 * @param mapping the mapping information to connect Onyx to the components state
 * @param mapping.key ONYXKEY to subscribe to
 * @param [mapping.statePropertyName] the name of the property in the state to connect the data to
 * @param [mapping.withOnyxInstance] whose setState() method will be called with any changed data
 *      This is used by React components to connect to Onyx
 * @param [mapping.callback] a method that will be called with changed data
 *      This is used by any non-React code to connect to Onyx
 * @param [mapping.initWithStoredValues] If set to false, then no data will be prefilled into the
 *  component
 * @param [mapping.waitForCollectionCallback] If set to true, it will return the entire collection to the callback as a single object
 * @returns an ID to use when calling disconnect
 */
declare function connect<TKey extends OnyxKey>(mapping: ConnectOptions<TKey>): number;

/**
 * Remove the listener for a react component
 * @example
 * Onyx.disconnect(connectionID);
 *
 * @param connectionID unique id returned by call to Onyx.connect()
 */
declare function disconnect(connectionID: number, keyToRemoveFromEvictionBlocklist?: OnyxKey): void;

/**
 * Write a value to our store with the given key
 *
 * @param key ONYXKEY to set
 * @param value value to store
 */
declare function set<TKey extends OnyxKey>(key: TKey, value: OnyxEntry<KeyValueMapping[TKey]>): Promise<void>;

/**
 * Sets multiple keys and values
 *
 * @example Onyx.multiSet({'key1': 'a', 'key2': 'b'});
 *
 * @param data object keyed by ONYXKEYS and the values to set
 */
declare function multiSet(data: Partial<NullableKeyValueMapping>): Promise<void>;

/**
 * Merge a new value into an existing value at a key.
 *
 * The types of values that can be merged are `Object` and `Array`. To set another type of value use `Onyx.set()`. Merge
 * behavior uses lodash/merge under the hood for `Object` and simple concatenation for `Array`. However, it's important
 * to note that if you have an array value property on an `Object` that the default behavior of lodash/merge is not to
 * concatenate. See here: https://github.com/lodash/lodash/issues/2872
 *
 * Calls to `Onyx.merge()` are batched so that any calls performed in a single tick will stack in a queue and get
 * applied in the order they were called. Note: `Onyx.set()` calls do not work this way so use caution when mixing
 * `Onyx.merge()` and `Onyx.set()`.
 *
 * @example
 * Onyx.merge(ONYXKEYS.EMPLOYEE_LIST, ['Joe']); // -> ['Joe']
 * Onyx.merge(ONYXKEYS.EMPLOYEE_LIST, ['Jack']); // -> ['Joe', 'Jack']
 * Onyx.merge(ONYXKEYS.POLICY, {id: 1}); // -> {id: 1}
 * Onyx.merge(ONYXKEYS.POLICY, {name: 'My Workspace'}); // -> {id: 1, name: 'My Workspace'}
 *
 * @param key ONYXKEYS key
 * @param value Object or Array value to merge
 */
declare function merge<TKey extends OnyxKey>(key: TKey, value: NullableProperties<PartialDeep<KeyValueMapping[TKey]>>): Promise<void>;

/**
 * Clear out all the data in the store
 *
 * Note that calling Onyx.clear() and then Onyx.set() on a key with a default
 * key state may store an unexpected value in Storage.
 *
 * E.g.
 * Onyx.clear();
 * Onyx.set(ONYXKEYS.DEFAULT_KEY, 'default');
 * Storage.getItem(ONYXKEYS.DEFAULT_KEY)
 *     .then((storedValue) => console.log(storedValue));
 * null is logged instead of the expected 'default'
 *
 * Onyx.set() might call Storage.setItem() before Onyx.clear() calls
 * Storage.setItem(). Use Onyx.merge() instead if possible. Onyx.merge() calls
 * Onyx.get(key) before calling Storage.setItem() via Onyx.set().
 * Storage.setItem() from Onyx.clear() will have already finished and the merged
 * value will be saved to storage after the default value.
 *
 * @param keysToPreserve is a list of ONYXKEYS that should not be cleared with the rest of the data
 */
declare function clear(keysToPreserve?: OnyxKey[]): Promise<void>;

/**
 * Merges a collection based on their keys
 *
 * Note that both `TKey` and `TMap` types are inferred automatically, `TKey` being the
 * collection key specified in the first parameter and `TMap` being the object of
 * collection keys/values specified in the second parameter.
 *
 * @example
 *
 * Onyx.mergeCollection(ONYXKEYS.COLLECTION.REPORT, {
 *     [`${ONYXKEYS.COLLECTION.REPORT}1`]: report1,
 *     [`${ONYXKEYS.COLLECTION.REPORT}2`]: report2,
 * });
 *
 * @param collectionKey e.g. `ONYXKEYS.COLLECTION.REPORT`
 * @param collection Object collection keyed by individual collection member keys and values
 */
declare function mergeCollection<TKey extends CollectionKeyBase, TMap>(
    collectionKey: TKey,
    collection: Collection<TKey, TMap, PartialDeep<KeyValueMapping[TKey]>>,
): Promise<void>;

/**
 * Insert API responses and lifecycle data into Onyx
 *
 * @param data An array of update objects
 * @returns resolves when all operations are complete
 */
declare function update(data: OnyxUpdate[]): Promise<void>;

/**
 * Initialize the store with actions and listening for storage events
 *
 * @param [options={}] config object
 * @param [options.keys={}] `ONYXKEYS` constants object
 * @param [options.initialKeyStates={}] initial data to set when `init()` and `clear()` is called
 * @param [options.safeEvictionKeys=[]] This is an array of keys
 * (individual or collection patterns) that when provided to Onyx are flagged
 * as "safe" for removal. Any components subscribing to these keys must also
 * implement a canEvict option. See the README for more info.
 * @param [options.maxCachedKeysCount=55] Sets how many recent keys should we try to keep in cache
 * Setting this to 0 would practically mean no cache
 * We try to free cache when we connect to a safe eviction key
 * @param [options.captureMetrics] Enables Onyx benchmarking and exposes the get/print/reset functions
 * @param [options.shouldSyncMultipleInstances] Auto synchronize storage events between multiple instances
 * of Onyx running in different tabs/windows. Defaults to true for platforms that support local storage (web/desktop)
 * @param [options.debugSetState] Enables debugging setState() calls to connected components.
 * @example
 * Onyx.init({
 *     keys: ONYXKEYS,
 *     initialKeyStates: {
 *         [ONYXKEYS.SESSION]: {loading: false},
 *     },
 * });
 */
declare function init(config?: InitOptions): void;

/**
 * @private
 */
declare function hasPendingMergeForKey(key: OnyxKey): boolean;

/**
 * When set these keys will not be persisted to storage
 */
declare function setMemoryOnlyKeys(keyList: OnyxKey[]): void;

/**
 * Sets the callback to be called when the clear finishes executing.
 */
declare function onClear(callback: () => void): void;

declare const Onyx: {
    connect: typeof connect;
    disconnect: typeof disconnect;
    set: typeof set;
    multiSet: typeof multiSet;
    merge: typeof merge;
    mergeCollection: typeof mergeCollection;
    hasPendingMergeForKey: typeof hasPendingMergeForKey;
    update: typeof update;
    clear: typeof clear;
    getAllKeys: typeof getAllKeys;
    init: typeof init;
    registerLogger: typeof Logger.registerLogger;
    addToEvictionBlockList: typeof addToEvictionBlockList;
    removeFromEvictionBlockList: typeof removeFromEvictionBlockList;
    isSafeEvictionKey: typeof isSafeEvictionKey;
    METHOD: typeof METHOD;
    setMemoryOnlyKeys: typeof setMemoryOnlyKeys;
    onClear: typeof onClear;
    isClientManagerReady: typeof ActiveClientManager.isReady,
    isClientTheLeader: typeof ActiveClientManager.isClientTheLeader,
    subscribeToClientChange: typeof ActiveClientManager.subscribeToClientChange,
};

export default Onyx;
export {OnyxUpdate, ConnectOptions};<|MERGE_RESOLUTION|>--- conflicted
+++ resolved
@@ -1,20 +1,8 @@
 import {Component} from 'react';
 import {PartialDeep} from 'type-fest';
 import * as Logger from './Logger';
-<<<<<<< HEAD
 import * as ActiveClientManager from './ActiveClientManager';
-import {
-    CollectionKey,
-    CollectionKeyBase,
-    DeepRecord,
-    KeyValueMapping,
-    OnyxCollection,
-    OnyxEntry,
-    OnyxKey,
-} from './types';
-=======
 import {CollectionKey, CollectionKeyBase, DeepRecord, KeyValueMapping, OnyxCollection, OnyxEntry, OnyxKey, NullableProperties} from './types';
->>>>>>> 82b5372a
 
 /**
  * Represents a mapping object where each `OnyxKey` maps to either a value of its corresponding type in `KeyValueMapping` or `null`.
